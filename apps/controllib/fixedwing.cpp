--- conflicted
+++ resolved
@@ -224,13 +224,8 @@
 
 #warning should be base on flags
 	// handle autopilot modes
-<<<<<<< HEAD
 	if (_status.navigation_state == NAVIGATION_STATE_AUTO_MISSION ||
-		_status.navigation_state == NAVIGATION_STATE_MANUAL) {
-=======
-	if (_status.state_machine == SYSTEM_STATE_AUTO ||
-	    _status.state_machine == SYSTEM_STATE_STABILIZED) {
->>>>>>> 0dc96dbd
+		_status.navigation_state == NAVIGATION_STATE_SEATBELT) {
 
 		// update guidance
 		_guide.update(_pos, _att, _posCmd, _lastPosCmd);
@@ -277,36 +272,17 @@
 						     _actuators.control[CH_THR] : _manual.throttle;
 		}
 
-<<<<<<< HEAD
-#warning should be base on flags
 	} else if (_status.navigation_state == NAVIGATION_STATE_MANUAL) {
 
-#warning fix the different manual modes
-		_actuators.control[CH_AIL] = _manual.roll;
-		_actuators.control[CH_ELV] = _manual.pitch;
-		_actuators.control[CH_RDR] = _manual.yaw;
-		_actuators.control[CH_THR] = _manual.throttle;
-#warning should be based on flags
-	} else if (_status.navigation_state == NAVIGATION_STATE_SEATBELT) {
-=======
-	} else if (_status.state_machine == SYSTEM_STATE_MANUAL) {
-
-		if (_status.manual_control_mode == VEHICLE_MANUAL_CONTROL_MODE_DIRECT) {
-			_actuators.control[CH_AIL] = _manual.roll;
-			_actuators.control[CH_ELV] = _manual.pitch;
-			_actuators.control[CH_RDR] = _manual.yaw;
-			_actuators.control[CH_THR] = _manual.throttle;
->>>>>>> 0dc96dbd
-
-		_stabilization.update(_manual.roll, _manual.pitch, _manual.yaw,
-		_att.rollspeed, _att.pitchspeed, _att.yawspeed);
-
-<<<<<<< HEAD
-		_actuators.control[CH_AIL] = _stabilization.getAileron();
-		_actuators.control[CH_ELV] = _stabilization.getElevator();
-		_actuators.control[CH_RDR] = _stabilization.getRudder();
-		_actuators.control[CH_THR] = _manual.throttle;
-=======
+#warning fix here too
+//		if (_status.manual_control_mode == VEHICLE_MANUAL_CONTROL_MODE_DIRECT) {
+//			_actuators.control[CH_AIL] = _manual.roll;
+//			_actuators.control[CH_ELV] = _manual.pitch;
+//			_actuators.control[CH_RDR] = _manual.yaw;
+//			_actuators.control[CH_THR] = _manual.throttle;
+//
+//		} else if (_status.manual_control_mode == VEHICLE_MANUAL_CONTROL_MODE_SAS) {
+
 			// calculate velocity, XXX should be airspeed, but using ground speed for now
 			float v = sqrtf(_pos.vx * _pos.vx + _pos.vy * _pos.vy + _pos.vz * _pos.vz);
 
@@ -354,7 +330,8 @@
 				_actuators.control[CH_THR] = (_actuators.control[CH_THR] < _manual.throttle) ?
 							     _actuators.control[CH_THR] : _manual.throttle;
 			}
-		}
+#warning fix this
+//		}
 
 		// body rates controller, disabled for now
 		else if (0 /*_status.manual_control_mode == VEHICLE_MANUAL_CONTROL_MODE_SAS*/) {
@@ -367,7 +344,6 @@
 			_actuators.control[CH_RDR] = _stabilization.getRudder();
 			_actuators.control[CH_THR] = _manual.throttle;
 		}
->>>>>>> 0dc96dbd
 	}
 
 	// update all publications
