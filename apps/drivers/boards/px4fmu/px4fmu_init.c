/****************************************************************************
 *
 *   Copyright (C) 2012 PX4 Development Team. All rights reserved.
 *
 * Redistribution and use in source and binary forms, with or without
 * modification, are permitted provided that the following conditions
 * are met:
 *
 * 1. Redistributions of source code must retain the above copyright
 *    notice, this list of conditions and the following disclaimer.
 * 2. Redistributions in binary form must reproduce the above copyright
 *    notice, this list of conditions and the following disclaimer in
 *    the documentation and/or other materials provided with the
 *    distribution.
 * 3. Neither the name PX4 nor the names of its contributors may be
 *    used to endorse or promote products derived from this software
 *    without specific prior written permission.
 *
 * THIS SOFTWARE IS PROVIDED BY THE COPYRIGHT HOLDERS AND CONTRIBUTORS
 * "AS IS" AND ANY EXPRESS OR IMPLIED WARRANTIES, INCLUDING, BUT NOT
 * LIMITED TO, THE IMPLIED WARRANTIES OF MERCHANTABILITY AND FITNESS
 * FOR A PARTICULAR PURPOSE ARE DISCLAIMED. IN NO EVENT SHALL THE
 * COPYRIGHT OWNER OR CONTRIBUTORS BE LIABLE FOR ANY DIRECT, INDIRECT,
 * INCIDENTAL, SPECIAL, EXEMPLARY, OR CONSEQUENTIAL DAMAGES (INCLUDING,
 * BUT NOT LIMITED TO, PROCUREMENT OF SUBSTITUTE GOODS OR SERVICES; LOSS
 * OF USE, DATA, OR PROFITS; OR BUSINESS INTERRUPTION) HOWEVER CAUSED
 * AND ON ANY THEORY OF LIABILITY, WHETHER IN CONTRACT, STRICT
 * LIABILITY, OR TORT (INCLUDING NEGLIGENCE OR OTHERWISE) ARISING IN
 * ANY WAY OUT OF THE USE OF THIS SOFTWARE, EVEN IF ADVISED OF THE
 * POSSIBILITY OF SUCH DAMAGE.
 *
 ****************************************************************************/

/**
 * @file px4fmu_init.c
 *
 * PX4FMU-specific early startup code.  This file implements the
 * nsh_archinitialize() function that is called early by nsh during startup.
 *
 * Code here is run before the rcS script is invoked; it should start required
 * subsystems and perform board-specific initialisation.
 */

/****************************************************************************
 * Included Files
 ****************************************************************************/

#include <nuttx/config.h>

#include <stdbool.h>
#include <stdio.h>
#include <debug.h>
#include <errno.h>

#include <nuttx/arch.h>
#include <nuttx/spi.h>
#include <nuttx/i2c.h>
#include <nuttx/mmcsd.h>
#include <nuttx/analog/adc.h>

#include "stm32_internal.h"
#include "px4fmu_internal.h"
#include "stm32_uart.h"

#include <arch/board/board.h>

#include <drivers/drv_hrt.h>
#include <drivers/drv_led.h>

#include <systemlib/cpuload.h>

/****************************************************************************
 * Pre-Processor Definitions
 ****************************************************************************/

/* Configuration ************************************************************/

/* Debug ********************************************************************/

#ifdef CONFIG_CPP_HAVE_VARARGS
#  ifdef CONFIG_DEBUG
#    define message(...) lib_lowprintf(__VA_ARGS__)
#  else
#    define message(...) printf(__VA_ARGS__)
#  endif
#else
#  ifdef CONFIG_DEBUG
#    define message lib_lowprintf
#  else
#    define message printf
#  endif
#endif

/****************************************************************************
 * Protected Functions
 ****************************************************************************/

/****************************************************************************
 * Public Functions
 ****************************************************************************/

/************************************************************************************
 * Name: stm32_boardinitialize
 *
 * Description:
 *   All STM32 architectures must provide the following entry point.  This entry point
 *   is called early in the intitialization -- after all memory has been configured
 *   and mapped but before any devices have been initialized.
 *
 ************************************************************************************/

__EXPORT void stm32_boardinitialize(void)
{
	/* configure SPI interfaces */
	stm32_spiinitialize();

	/* configure LEDs */
	up_ledinit();
}

/****************************************************************************
 * Name: nsh_archinitialize
 *
 * Description:
 *   Perform architecture specific initialization
 *
 ****************************************************************************/

static struct spi_dev_s *spi1;
static struct spi_dev_s *spi3;

#include <math.h>

#ifdef __cplusplus
__EXPORT int matherr(struct __exception *e)
{
	return 1;
}
#else
__EXPORT int matherr(struct exception *e)
{
	return 1;
}
#endif

__EXPORT int nsh_archinitialize(void)
{
	int result;

	/* configure the high-resolution time/callout interface */
	hrt_init();

	/* configure CPU load estimation */
#ifdef CONFIG_SCHED_INSTRUMENTATION
	cpuload_initialize_once();
#endif

	/* set up the serial DMA polling */
	static struct hrt_call serial_dma_call;
	struct timespec ts;

	/*
	 * Poll at 1ms intervals for received bytes that have not triggered
	 * a DMA event.
	 */
	ts.tv_sec = 0;
	ts.tv_nsec = 1000000;

	hrt_call_every(&serial_dma_call,
		       ts_to_abstime(&ts),
		       ts_to_abstime(&ts),
		       (hrt_callout)stm32_serial_dma_poll,
		       NULL);

	// initial LED state
	drv_led_start();
	up_ledoff(LED_BLUE);
	up_ledoff(LED_AMBER);
	up_ledon(LED_BLUE);

	/* Configure SPI-based devices */

	spi1 = up_spiinitialize(1);

	if (!spi1) {
		message("[boot] FAILED to initialize SPI port 1\r\n");
		up_ledon(LED_AMBER);
		return -ENODEV;
	}

	// Default SPI1 to 1MHz and de-assert the known chip selects.
	SPI_SETFREQUENCY(spi1, 10000000);
	SPI_SETBITS(spi1, 8);
	SPI_SETMODE(spi1, SPIDEV_MODE3);
	SPI_SELECT(spi1, PX4_SPIDEV_GYRO, false);
	SPI_SELECT(spi1, PX4_SPIDEV_ACCEL, false);
	SPI_SELECT(spi1, PX4_SPIDEV_MPU, false);
	up_udelay(20);

	message("[boot] Successfully initialized SPI port 1\r\n");

<<<<<<< HEAD
	/* Get the SPI port for the microsd slot */
=======
	/* Get the SPI port for the microSD slot */
>>>>>>> 8eb8909a

	message("[boot] Initializing SPI port 3\n");
	spi3 = up_spiinitialize(3);

	if (!spi3) {
		message("[boot] FAILED to initialize SPI port 3\n");
		up_ledon(LED_AMBER);
		return -ENODEV;
	}

	message("[boot] Successfully initialized SPI port 3\n");

	/* Now bind the SPI interface to the MMCSD driver */
	result = mmcsd_spislotinitialize(CONFIG_NSH_MMCSDMINOR, CONFIG_NSH_MMCSDSLOTNO, spi3);

	if (result != OK) {
		message("[boot] FAILED to bind SPI port 3 to the MMCSD driver\n");
		up_ledon(LED_AMBER);
		return -ENODEV;
	}

	message("[boot] Successfully bound SPI port 3 to the MMCSD driver\n");
<<<<<<< HEAD

#ifdef CONFIG_ADC
	int adc_state = adc_devinit();

	if (adc_state != OK) {
		/* Try again */
		adc_state = adc_devinit();
=======
>>>>>>> 8eb8909a

	stm32_configgpio(GPIO_ADC1_IN10);
	stm32_configgpio(GPIO_ADC1_IN11);
	//stm32_configgpio(GPIO_ADC1_IN12);	// XXX is this available?
	//stm32_configgpio(GPIO_ADC1_IN13);	// jumperable to MPU6000 DRDY on some boards

	return OK;
}<|MERGE_RESOLUTION|>--- conflicted
+++ resolved
@@ -199,11 +199,7 @@
 
 	message("[boot] Successfully initialized SPI port 1\r\n");
 
-<<<<<<< HEAD
-	/* Get the SPI port for the microsd slot */
-=======
 	/* Get the SPI port for the microSD slot */
->>>>>>> 8eb8909a
 
 	message("[boot] Initializing SPI port 3\n");
 	spi3 = up_spiinitialize(3);
@@ -226,20 +222,10 @@
 	}
 
 	message("[boot] Successfully bound SPI port 3 to the MMCSD driver\n");
-<<<<<<< HEAD
-
-#ifdef CONFIG_ADC
-	int adc_state = adc_devinit();
-
-	if (adc_state != OK) {
-		/* Try again */
-		adc_state = adc_devinit();
-=======
->>>>>>> 8eb8909a
 
 	stm32_configgpio(GPIO_ADC1_IN10);
 	stm32_configgpio(GPIO_ADC1_IN11);
-	//stm32_configgpio(GPIO_ADC1_IN12);	// XXX is this available?
+	stm32_configgpio(GPIO_ADC1_IN12);
 	//stm32_configgpio(GPIO_ADC1_IN13);	// jumperable to MPU6000 DRDY on some boards
 
 	return OK;
