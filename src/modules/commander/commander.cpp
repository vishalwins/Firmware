/****************************************************************************
 *
 *   Copyright (C) 2013 PX4 Development Team. All rights reserved.
 *   Author: Petri Tanskanen <petri.tanskanen@inf.ethz.ch>
 *           Lorenz Meier <lm@inf.ethz.ch>
 *           Thomas Gubler <thomasgubler@student.ethz.ch>
 *           Julian Oes <joes@student.ethz.ch>
 *           Anton Babushkin <anton.babushkin@me.com>
 *
 * Redistribution and use in source and binary forms, with or without
 * modification, are permitted provided that the following conditions
 * are met:
 *
 * 1. Redistributions of source code must retain the above copyright
 *    notice, this list of conditions and the following disclaimer.
 * 2. Redistributions in binary form must reproduce the above copyright
 *    notice, this list of conditions and the following disclaimer in
 *    the documentation and/or other materials provided with the
 *    distribution.
 * 3. Neither the name PX4 nor the names of its contributors may be
 *    used to endorse or promote products derived from this software
 *    without specific prior written permission.
 *
 * THIS SOFTWARE IS PROVIDED BY THE COPYRIGHT HOLDERS AND CONTRIBUTORS
 * "AS IS" AND ANY EXPRESS OR IMPLIED WARRANTIES, INCLUDING, BUT NOT
 * LIMITED TO, THE IMPLIED WARRANTIES OF MERCHANTABILITY AND FITNESS
 * FOR A PARTICULAR PURPOSE ARE DISCLAIMED. IN NO EVENT SHALL THE
 * COPYRIGHT OWNER OR CONTRIBUTORS BE LIABLE FOR ANY DIRECT, INDIRECT,
 * INCIDENTAL, SPECIAL, EXEMPLARY, OR CONSEQUENTIAL DAMAGES (INCLUDING,
 * BUT NOT LIMITED TO, PROCUREMENT OF SUBSTITUTE GOODS OR SERVICES; LOSS
 * OF USE, DATA, OR PROFITS; OR BUSINESS INTERRUPTION) HOWEVER CAUSED
 * AND ON ANY THEORY OF LIABILITY, WHETHER IN CONTRACT, STRICT
 * LIABILITY, OR TORT (INCLUDING NEGLIGENCE OR OTHERWISE) ARISING IN
 * ANY WAY OUT OF THE USE OF THIS SOFTWARE, EVEN IF ADVISED OF THE
 * POSSIBILITY OF SUCH DAMAGE.
 *
 ****************************************************************************/

/**
 * @file commander.cpp
 * Main system state machine implementation.
 *
 */

#include <nuttx/config.h>
#include <pthread.h>
#include <stdio.h>
#include <stdlib.h>
#include <stdbool.h>
#include <string.h>
#include <unistd.h>
#include <fcntl.h>
#include <errno.h>
#include <systemlib/err.h>
#include <debug.h>
#include <sys/prctl.h>
#include <sys/stat.h>
#include <string.h>
#include <math.h>
#include <poll.h>

#include <uORB/uORB.h>
#include <uORB/topics/sensor_combined.h>
#include <uORB/topics/battery_status.h>
#include <uORB/topics/manual_control_setpoint.h>
#include <uORB/topics/offboard_control_setpoint.h>
#include <uORB/topics/home_position.h>
#include <uORB/topics/vehicle_global_position.h>
#include <uORB/topics/vehicle_local_position.h>
#include <uORB/topics/vehicle_gps_position.h>
#include <uORB/topics/vehicle_command.h>
#include <uORB/topics/subsystem_info.h>
#include <uORB/topics/actuator_controls.h>
#include <uORB/topics/actuator_armed.h>
#include <uORB/topics/parameter_update.h>
#include <uORB/topics/differential_pressure.h>
#include <uORB/topics/safety.h>

#include <drivers/drv_led.h>
#include <drivers/drv_hrt.h>
#include <drivers/drv_tone_alarm.h>

#include <mavlink/mavlink_log.h>
#include <systemlib/param/param.h>
#include <systemlib/systemlib.h>
#include <systemlib/err.h>
#include <systemlib/cpuload.h>
#include <systemlib/rc_check.h>

#include "px4_custom_mode.h"
#include "commander_helper.h"
#include "state_machine_helper.h"
#include "calibration_routines.h"
#include "accelerometer_calibration.h"
#include "gyro_calibration.h"
#include "mag_calibration.h"
#include "baro_calibration.h"
#include "rc_calibration.h"
#include "airspeed_calibration.h"

/* oddly, ERROR is not defined for c++ */
#ifdef ERROR
# undef ERROR
#endif
static const int ERROR = -1;

extern struct system_load_s system_load;

/* Decouple update interval and hysteris counters, all depends on intervals */
#define COMMANDER_MONITORING_INTERVAL 50000
#define COMMANDER_MONITORING_LOOPSPERMSEC (1/(COMMANDER_MONITORING_INTERVAL/1000.0f))

#define MAVLINK_OPEN_INTERVAL 50000

#define STICK_ON_OFF_LIMIT 0.75f
#define STICK_THRUST_RANGE 1.0f
#define STICK_ON_OFF_HYSTERESIS_TIME_MS 1000
#define STICK_ON_OFF_COUNTER_LIMIT (STICK_ON_OFF_HYSTERESIS_TIME_MS*COMMANDER_MONITORING_LOOPSPERMSEC)

#define POSITION_TIMEOUT 1000000 /**< consider the local or global position estimate invalid after 1s */
#define RC_TIMEOUT 100000
#define DIFFPRESS_TIMEOUT 2000000

#define PRINT_INTERVAL	5000000
#define PRINT_MODE_REJECT_INTERVAL	2000000

enum MAV_MODE_FLAG {
	MAV_MODE_FLAG_CUSTOM_MODE_ENABLED = 1, /* 0b00000001 Reserved for future use. | */
	MAV_MODE_FLAG_TEST_ENABLED = 2, /* 0b00000010 system has a test mode enabled. This flag is intended for temporary system tests and should not be used for stable implementations. | */
	MAV_MODE_FLAG_AUTO_ENABLED = 4, /* 0b00000100 autonomous mode enabled, system finds its own goal positions. Guided flag can be set or not, depends on the actual implementation. | */
	MAV_MODE_FLAG_GUIDED_ENABLED = 8, /* 0b00001000 guided mode enabled, system flies MISSIONs / mission items. | */
	MAV_MODE_FLAG_STABILIZE_ENABLED = 16, /* 0b00010000 system stabilizes electronically its attitude (and optionally position). It needs however further control inputs to move around. | */
	MAV_MODE_FLAG_HIL_ENABLED = 32, /* 0b00100000 hardware in the loop simulation. All motors / actuators are blocked, but internal software is full operational. | */
	MAV_MODE_FLAG_MANUAL_INPUT_ENABLED = 64, /* 0b01000000 remote control input is enabled. | */
	MAV_MODE_FLAG_SAFETY_ARMED = 128, /* 0b10000000 MAV safety set to armed. Motors are enabled / running / can start. Ready to fly. | */
	MAV_MODE_FLAG_ENUM_END = 129, /*  | */
};

/* Mavlink file descriptors */
static int mavlink_fd;

/* flags */
static bool commander_initialized = false;
static volatile bool thread_should_exit = false;		/**< daemon exit flag */
static volatile bool thread_running = false;		/**< daemon status flag */
static int daemon_task;				/**< Handle of daemon task / thread */

static unsigned int leds_counter;
/* To remember when last notification was sent */
static uint64_t last_print_mode_reject_time = 0;
/* if connected via USB */
static bool on_usb_power = false;

static float takeoff_alt = 5.0f;

static struct vehicle_status_s status;
static struct actuator_armed_s armed;
static struct safety_s safety;
static struct vehicle_control_mode_s control_mode;

/* tasks waiting for low prio thread */
typedef enum {
	LOW_PRIO_TASK_NONE = 0,
	LOW_PRIO_TASK_PARAM_SAVE,
	LOW_PRIO_TASK_PARAM_LOAD,
	LOW_PRIO_TASK_GYRO_CALIBRATION,
	LOW_PRIO_TASK_MAG_CALIBRATION,
	LOW_PRIO_TASK_ALTITUDE_CALIBRATION,
	LOW_PRIO_TASK_RC_CALIBRATION,
	LOW_PRIO_TASK_ACCEL_CALIBRATION,
	LOW_PRIO_TASK_AIRSPEED_CALIBRATION
} low_prio_task_t;

static low_prio_task_t low_prio_task = LOW_PRIO_TASK_NONE;

/**
 * The daemon app only briefly exists to start
 * the background job. The stack size assigned in the
 * Makefile does only apply to this management task.
 *
 * The actual stack size should be set in the call
 * to task_create().
 *
 * @ingroup apps
 */
extern "C" __EXPORT int commander_main(int argc, char *argv[]);

/**
 * Print the correct usage.
 */
void usage(const char *reason);

/**
 * React to commands that are sent e.g. from the mavlink module.
 */
bool handle_command(struct vehicle_status_s *status, struct vehicle_command_s *cmd, struct actuator_armed_s *armed);

/**
 * Mainloop of commander.
 */
int commander_thread_main(int argc, char *argv[]);

void control_status_leds(vehicle_status_s *status, const actuator_armed_s *actuator_armed, bool changed);

void check_valid(hrt_abstime timestamp, hrt_abstime timeout, bool valid_in, bool *valid_out, bool *changed);

void check_mode_switches(struct manual_control_setpoint_s *sp_man, struct vehicle_status_s *status);

transition_result_t set_main_state_rc(struct vehicle_status_s *status);

void set_control_mode();

void print_reject_mode(const char *msg);

void print_reject_arm(const char *msg);

void print_status();

int arm();
int disarm();

transition_result_t check_navigation_state_machine(struct vehicle_status_s *status, struct vehicle_control_mode_s *control_mode, struct vehicle_local_position_s *local_pos);

/**
 * Loop that runs at a lower rate and priority for calibration and parameter tasks.
 */
void *commander_low_prio_loop(void *arg);

void answer_command(struct vehicle_command_s &cmd, enum VEHICLE_CMD_RESULT result);


int commander_main(int argc, char *argv[])
{
	if (argc < 1)
		usage("missing command");

	if (!strcmp(argv[1], "start")) {

		if (thread_running) {
			warnx("commander already running");
			/* this is not an error */
			exit(0);
		}

		thread_should_exit = false;
		daemon_task = task_spawn_cmd("commander",
					     SCHED_DEFAULT,
					     SCHED_PRIORITY_MAX - 40,
					     3000,
					     commander_thread_main,
					     (argv) ? (const char **)&argv[2] : (const char **)NULL);

		while (!thread_running) {
			usleep(200);
		}

		exit(0);
	}

	if (!strcmp(argv[1], "stop")) {

		if (!thread_running)
			errx(0, "commander already stopped");

		thread_should_exit = true;

		while (thread_running) {
			usleep(200000);
			warnx(".");
		}

		warnx("terminated.");

		exit(0);
	}

	if (!strcmp(argv[1], "status")) {
		if (thread_running) {
			warnx("\tcommander is running");
			print_status();

		} else {
			warnx("\tcommander not started");
		}

		exit(0);
	}

	if (!strcmp(argv[1], "arm")) {
		arm();
		exit(0);
	}

	if (!strcmp(argv[1], "disarm")) {
		disarm();
		exit(0);
	}

	usage("unrecognized command");
	exit(1);
}

void usage(const char *reason)
{
	if (reason)
		fprintf(stderr, "%s\n", reason);

	fprintf(stderr, "usage: daemon {start|stop|status} [-p <additional params>]\n\n");
	exit(1);
}

void print_status()
{
	warnx("usb powered: %s", (on_usb_power) ? "yes" : "no");

	/* read all relevant states */
	int state_sub = orb_subscribe(ORB_ID(vehicle_status));
	struct vehicle_status_s state;
	orb_copy(ORB_ID(vehicle_status), state_sub, &state);

	const char *armed_str;

	switch (state.arming_state) {
	case ARMING_STATE_INIT:
		armed_str = "INIT";
		break;

	case ARMING_STATE_STANDBY:
		armed_str = "STANDBY";
		break;

	case ARMING_STATE_ARMED:
		armed_str = "ARMED";
		break;

	case ARMING_STATE_ARMED_ERROR:
		armed_str = "ARMED_ERROR";
		break;

	case ARMING_STATE_STANDBY_ERROR:
		armed_str = "STANDBY_ERROR";
		break;

	case ARMING_STATE_REBOOT:
		armed_str = "REBOOT";
		break;

	case ARMING_STATE_IN_AIR_RESTORE:
		armed_str = "IN_AIR_RESTORE";
		break;

	default:
		armed_str = "ERR: UNKNOWN STATE";
		break;
	}

	close(state_sub);


	warnx("arming: %s", armed_str);
}

static orb_advert_t status_pub;

int arm()
{
	int arming_res = arming_state_transition(&status, &safety, ARMING_STATE_ARMED, &armed);

	if (arming_res == TRANSITION_CHANGED) {
		mavlink_log_info(mavlink_fd, "[cmd] ARMED by commandline");
		return 0;

	} else {
		return 1;
	}
}

int disarm()
{
	int arming_res = arming_state_transition(&status, &safety, ARMING_STATE_STANDBY, &armed);

	if (arming_res == TRANSITION_CHANGED) {
		mavlink_log_info(mavlink_fd, "[cmd] ARMED by commandline");
		return 0;

	} else {
		return 1;
	}
}

bool handle_command(struct vehicle_status_s *status, const struct safety_s *safety, struct vehicle_command_s *cmd, struct actuator_armed_s *armed)
{
	/* result of the command */
	enum VEHICLE_CMD_RESULT result = VEHICLE_CMD_RESULT_UNSUPPORTED;
	bool ret = false;

	/* only handle high-priority commands here */

	/* request to set different system mode */
	switch (cmd->command) {
	case VEHICLE_CMD_DO_SET_MODE: {
			uint8_t base_mode = (uint8_t) cmd->param1;
			uint8_t custom_main_mode = (uint8_t) cmd->param2;
			transition_result_t arming_res = TRANSITION_NOT_CHANGED;

			/* set HIL state */
			hil_state_t new_hil_state = (base_mode & MAV_MODE_FLAG_HIL_ENABLED) ? HIL_STATE_ON : HIL_STATE_OFF;
			int hil_ret = hil_state_transition(new_hil_state, status_pub, status, mavlink_fd);

			/* if HIL got enabled, reset battery status state */
			if (hil_ret == OK && status->hil_state == HIL_STATE_ON) {
				/* reset the arming mode to disarmed */
				arming_res = arming_state_transition(status, safety, ARMING_STATE_STANDBY, armed);

				if (arming_res != TRANSITION_DENIED) {
					mavlink_log_info(mavlink_fd, "[cmd] HIL: Reset ARMED state to standby");

				} else {
					mavlink_log_info(mavlink_fd, "[cmd] HIL: FAILED resetting armed state");
				}
			}

			if (hil_ret == OK)
				ret = true;

			// TODO remove debug code
			//mavlink_log_critical(mavlink_fd, "#audio: command setmode: %d %d", base_mode, custom_main_mode);
			/* set arming state */
			arming_res = TRANSITION_NOT_CHANGED;

			if (base_mode & MAV_MODE_FLAG_SAFETY_ARMED) {
				if ((safety->safety_switch_available && !safety->safety_off) && status->hil_state == HIL_STATE_OFF) {
					print_reject_arm("NOT ARMING: Press safety switch first.");
					arming_res = TRANSITION_DENIED;

				} else {
					arming_res = arming_state_transition(status, safety, ARMING_STATE_ARMED, armed);
				}

				if (arming_res == TRANSITION_CHANGED) {
					mavlink_log_info(mavlink_fd, "[cmd] ARMED by command");
				}

			} else {
				if (status->arming_state == ARMING_STATE_ARMED || status->arming_state == ARMING_STATE_ARMED_ERROR) {
					arming_state_t new_arming_state = (status->arming_state == ARMING_STATE_ARMED ? ARMING_STATE_STANDBY : ARMING_STATE_STANDBY_ERROR);
					arming_res = arming_state_transition(status, safety, new_arming_state, armed);

					if (arming_res == TRANSITION_CHANGED) {
						mavlink_log_info(mavlink_fd, "[cmd] DISARMED by command");
					}

				} else {
					arming_res = TRANSITION_NOT_CHANGED;
				}
			}

			if (arming_res == TRANSITION_CHANGED)
				ret = true;

			/* set main state */
			transition_result_t main_res = TRANSITION_DENIED;

			if (base_mode & MAV_MODE_FLAG_CUSTOM_MODE_ENABLED) {
				/* use autopilot-specific mode */
				if (custom_main_mode == PX4_CUSTOM_MAIN_MODE_MANUAL) {
					/* MANUAL */
					main_res = main_state_transition(status, MAIN_STATE_MANUAL);

				} else if (custom_main_mode == PX4_CUSTOM_MAIN_MODE_SEATBELT) {
					/* SEATBELT */
					main_res = main_state_transition(status, MAIN_STATE_SEATBELT);

				} else if (custom_main_mode == PX4_CUSTOM_MAIN_MODE_EASY) {
					/* EASY */
					main_res = main_state_transition(status, MAIN_STATE_EASY);

				} else if (custom_main_mode == PX4_CUSTOM_MAIN_MODE_AUTO) {
					/* AUTO */
					main_res = main_state_transition(status, MAIN_STATE_AUTO);
				}

			} else {
				/* use base mode */
				if (base_mode & MAV_MODE_FLAG_AUTO_ENABLED) {
					/* AUTO */
					main_res = main_state_transition(status, MAIN_STATE_AUTO);

				} else if (base_mode & MAV_MODE_FLAG_MANUAL_INPUT_ENABLED) {
					if (base_mode & MAV_MODE_FLAG_GUIDED_ENABLED) {
						/* EASY */
						main_res = main_state_transition(status, MAIN_STATE_EASY);

					} else if (base_mode & MAV_MODE_FLAG_STABILIZE_ENABLED) {
						/* MANUAL */
						main_res = main_state_transition(status, MAIN_STATE_MANUAL);
					}
				}
			}

			if (main_res == TRANSITION_CHANGED)
				ret = true;

			if (arming_res != TRANSITION_DENIED && main_res != TRANSITION_DENIED) {
				result = VEHICLE_CMD_RESULT_ACCEPTED;

			} else {
				result = VEHICLE_CMD_RESULT_TEMPORARILY_REJECTED;
			}

			break;
		}

	case VEHICLE_CMD_COMPONENT_ARM_DISARM: {
			transition_result_t arming_res = TRANSITION_NOT_CHANGED;

			if (!armed->armed && ((int)(cmd->param1 + 0.5f)) == 1) {
				if (safety->safety_switch_available && !safety->safety_off) {
					print_reject_arm("NOT ARMING: Press safety switch first.");
					arming_res = TRANSITION_DENIED;

				} else {
					arming_res = arming_state_transition(status, safety, ARMING_STATE_ARMED, armed);
				}

				if (arming_res == TRANSITION_CHANGED) {
					mavlink_log_critical(mavlink_fd, "#audio: ARMED by component arm cmd");
					result = VEHICLE_CMD_RESULT_ACCEPTED;
					ret = true;

				} else {
					mavlink_log_critical(mavlink_fd, "#audio: REJECTING component arm cmd");
					result = VEHICLE_CMD_RESULT_TEMPORARILY_REJECTED;
				}
			}
		}
		break;

	case VEHICLE_CMD_OVERRIDE_GOTO: {
			// TODO listen vehicle_command topic directly from navigator (?)
			unsigned int mav_goto = cmd->param1;

			if (mav_goto == 0) {	// MAV_GOTO_DO_HOLD
				status->set_nav_state = NAV_STATE_LOITER;
				status->set_nav_state_timestamp = hrt_absolute_time();
				mavlink_log_critical(mavlink_fd, "#audio: pause mission cmd");
				result = VEHICLE_CMD_RESULT_ACCEPTED;
				ret = true;

			} else if (mav_goto == 1) {	// MAV_GOTO_DO_CONTINUE
				status->set_nav_state = NAV_STATE_MISSION;
				status->set_nav_state_timestamp = hrt_absolute_time();
				mavlink_log_critical(mavlink_fd, "#audio: continue mission cmd");
				result = VEHICLE_CMD_RESULT_ACCEPTED;
				ret = true;

			} else {
				mavlink_log_info(mavlink_fd, "Unsupported OVERRIDE_GOTO: %f %f %f %f %f %f %f %f", cmd->param1, cmd->param2, cmd->param3, cmd->param4, cmd->param5, cmd->param6, cmd->param7);
			}
		}
		break;

		/* Flight termination */
	case VEHICLE_CMD_DO_SET_SERVO: { //xxx: needs its own mavlink command

			if (armed->armed && cmd->param3 > 0.5) { //xxx: for safety only for now, param3 is unused by VEHICLE_CMD_DO_SET_SERVO
				transition_result_t failsafe_res = failsafe_state_transition(status, FAILSAFE_STATE_TERMINATION);
				result = VEHICLE_CMD_RESULT_ACCEPTED;
				ret = true;

			} else {
				/* reject parachute depoyment not armed */
				result = VEHICLE_CMD_RESULT_TEMPORARILY_REJECTED;
			}

		}
		break;

	case VEHICLE_CMD_PREFLIGHT_REBOOT_SHUTDOWN:
	case VEHICLE_CMD_PREFLIGHT_CALIBRATION:
	case VEHICLE_CMD_PREFLIGHT_SET_SENSOR_OFFSETS:
	case VEHICLE_CMD_PREFLIGHT_STORAGE:
		/* ignore commands that handled in low prio loop */
		break;

	default:
		/* warn about unsupported commands */
		answer_command(*cmd, VEHICLE_CMD_RESULT_UNSUPPORTED);
		break;
	}

	if (result != VEHICLE_CMD_RESULT_UNSUPPORTED) {
		/* already warned about unsupported commands in "default" case */
		answer_command(*cmd, result);
	}

	/* send any requested ACKs */
	if (cmd->confirmation > 0 && result != VEHICLE_CMD_RESULT_UNSUPPORTED) {
		/* send acknowledge command */
		// XXX TODO
	}

}

int commander_thread_main(int argc, char *argv[])
{
	/* not yet initialized */
	commander_initialized = false;

	bool battery_tune_played = false;
	bool arm_tune_played = false;

	/* set parameters */
	param_t _param_sys_type = param_find("MAV_TYPE");
	param_t _param_system_id = param_find("MAV_SYS_ID");
	param_t _param_component_id = param_find("MAV_COMP_ID");
	param_t _param_takeoff_alt = param_find("NAV_TAKEOFF_ALT");

	/* welcome user */
	warnx("starting");

	char *main_states_str[MAIN_STATE_MAX];
	main_states_str[0] = "MANUAL";
	main_states_str[1] = "SEATBELT";
	main_states_str[2] = "EASY";
	main_states_str[3] = "AUTO";

	char *arming_states_str[ARMING_STATE_MAX];
	arming_states_str[0] = "INIT";
	arming_states_str[1] = "STANDBY";
	arming_states_str[2] = "ARMED";
	arming_states_str[3] = "ARMED_ERROR";
	arming_states_str[4] = "STANDBY_ERROR";
	arming_states_str[5] = "REBOOT";
	arming_states_str[6] = "IN_AIR_RESTORE";

	char *failsafe_states_str[FAILSAFE_STATE_MAX];
	failsafe_states_str[0] = "NORMAL";
	failsafe_states_str[1] = "RTL";
	failsafe_states_str[2] = "LAND";
	failsafe_states_str[3] = "TERMINATION";

	/* pthread for slow low prio thread */
	pthread_t commander_low_prio_thread;

	/* initialize */
	if (led_init() != 0) {
		warnx("ERROR: Failed to initialize leds");
	}

	if (buzzer_init() != OK) {
		warnx("ERROR: Failed to initialize buzzer");
	}

	mavlink_fd = open(MAVLINK_LOG_DEVICE, 0);

	/* vehicle status topic */
	memset(&status, 0, sizeof(status));
	status.condition_landed = true;	// initialize to safe value
	status.main_state = MAIN_STATE_MANUAL;
	status.set_nav_state = NAV_STATE_NONE;
	status.set_nav_state_timestamp = 0;
	status.arming_state = ARMING_STATE_INIT;
	status.hil_state = HIL_STATE_OFF;
	status.failsafe_state = FAILSAFE_STATE_NORMAL;

	/* neither manual nor offboard control commands have been received */
	status.offboard_control_signal_found_once = false;
	status.rc_signal_found_once = false;

	/* mark all signals lost as long as they haven't been found */
	status.rc_signal_lost = true;
	status.offboard_control_signal_lost = true;

	/* set battery warning flag */
	status.battery_warning = VEHICLE_BATTERY_WARNING_NONE;
	status.condition_battery_voltage_valid = false;

	// XXX for now just set sensors as initialized
	status.condition_system_sensors_initialized = true;

	status.counter++;
	status.timestamp = hrt_absolute_time();

	/* publish initial state */
	status_pub = orb_advertise(ORB_ID(vehicle_status), &status);

	/* armed topic */
	orb_advert_t armed_pub;
	/* Initialize armed with all false */
	memset(&armed, 0, sizeof(armed));

	/* vehicle control mode topic */
	memset(&control_mode, 0, sizeof(control_mode));
	orb_advert_t control_mode_pub = orb_advertise(ORB_ID(vehicle_control_mode), &control_mode);

	armed_pub = orb_advertise(ORB_ID(actuator_armed), &armed);

	/* home position */
	orb_advert_t home_pub = -1;
	struct home_position_s home;
	memset(&home, 0, sizeof(home));

	if (status_pub < 0) {
		warnx("ERROR: orb_advertise for topic vehicle_status failed (uorb app running?).\n");
		warnx("exiting.");
		exit(ERROR);
	}

	mavlink_log_info(mavlink_fd, "[cmd] started");

	int ret;

	pthread_attr_t commander_low_prio_attr;
	pthread_attr_init(&commander_low_prio_attr);
	pthread_attr_setstacksize(&commander_low_prio_attr, 2992);

	struct sched_param param;
	(void)pthread_attr_getschedparam(&commander_low_prio_attr, &param);

	/* low priority */
	param.sched_priority = SCHED_PRIORITY_DEFAULT - 50;
	(void)pthread_attr_setschedparam(&commander_low_prio_attr, &param);
	pthread_create(&commander_low_prio_thread, &commander_low_prio_attr, commander_low_prio_loop, NULL);
	pthread_attr_destroy(&commander_low_prio_attr);

	/* Start monitoring loop */
	unsigned counter = 0;
	unsigned stick_off_counter = 0;
	unsigned stick_on_counter = 0;

	bool low_battery_voltage_actions_done = false;
	bool critical_battery_voltage_actions_done = false;

	uint64_t last_idle_time = 0;
	uint64_t start_time = 0;

	bool status_changed = true;
	bool param_init_forced = true;

	bool updated = false;

	bool rc_calibration_ok = (OK == rc_calibration_check(mavlink_fd));

	/* Subscribe to safety topic */
	int safety_sub = orb_subscribe(ORB_ID(safety));
	memset(&safety, 0, sizeof(safety));
	safety.safety_switch_available = false;
	safety.safety_off = false;

	/* Subscribe to manual control data */
	int sp_man_sub = orb_subscribe(ORB_ID(manual_control_setpoint));
	struct manual_control_setpoint_s sp_man;
	memset(&sp_man, 0, sizeof(sp_man));

	/* Subscribe to offboard control data */
	int sp_offboard_sub = orb_subscribe(ORB_ID(offboard_control_setpoint));
	struct offboard_control_setpoint_s sp_offboard;
	memset(&sp_offboard, 0, sizeof(sp_offboard));

	/* Subscribe to global position */
	int global_position_sub = orb_subscribe(ORB_ID(vehicle_global_position));
	struct vehicle_global_position_s global_position;
	memset(&global_position, 0, sizeof(global_position));

	/* Subscribe to local position data */
	int local_position_sub = orb_subscribe(ORB_ID(vehicle_local_position));
	struct vehicle_local_position_s local_position;
	memset(&local_position, 0, sizeof(local_position));

	/*
	 * The home position is set based on GPS only, to prevent a dependency between
	 * position estimator and commander. RAW GPS is more than good enough for a
	 * non-flying vehicle.
	 */

	/* Subscribe to GPS topic */
	int gps_sub = orb_subscribe(ORB_ID(vehicle_gps_position));
	struct vehicle_gps_position_s gps_position;
	memset(&gps_position, 0, sizeof(gps_position));

	/* Subscribe to sensor topic */
	int sensor_sub = orb_subscribe(ORB_ID(sensor_combined));
	struct sensor_combined_s sensors;
	memset(&sensors, 0, sizeof(sensors));

	/* Subscribe to differential pressure topic */
	int diff_pres_sub = orb_subscribe(ORB_ID(differential_pressure));
	struct differential_pressure_s diff_pres;
	memset(&diff_pres, 0, sizeof(diff_pres));

	/* Subscribe to command topic */
	int cmd_sub = orb_subscribe(ORB_ID(vehicle_command));
	struct vehicle_command_s cmd;
	memset(&cmd, 0, sizeof(cmd));

	/* Subscribe to parameters changed topic */
	int param_changed_sub = orb_subscribe(ORB_ID(parameter_update));
	struct parameter_update_s param_changed;
	memset(&param_changed, 0, sizeof(param_changed));

	/* Subscribe to battery topic */
	int battery_sub = orb_subscribe(ORB_ID(battery_status));
	struct battery_status_s battery;
	memset(&battery, 0, sizeof(battery));

	/* Subscribe to subsystem info topic */
	int subsys_sub = orb_subscribe(ORB_ID(subsystem_info));
	struct subsystem_info_s info;
	memset(&info, 0, sizeof(info));

	control_status_leds(&status, &armed, true);

	/* now initialized */
	commander_initialized = true;
	thread_running = true;

	start_time = hrt_absolute_time();

	while (!thread_should_exit) {

		if (mavlink_fd < 0 && counter % (1000000 / MAVLINK_OPEN_INTERVAL) == 0) {
			/* try to open the mavlink log device every once in a while */
			mavlink_fd = open(MAVLINK_LOG_DEVICE, 0);
		}

		/* update parameters */
		orb_check(param_changed_sub, &updated);

		if (updated || param_init_forced) {
			param_init_forced = false;
			/* parameters changed */
			orb_copy(ORB_ID(parameter_update), param_changed_sub, &param_changed);

			/* update parameters */
			if (!armed.armed) {
				if (param_get(_param_sys_type, &(status.system_type)) != OK) {
					warnx("failed getting new system type");
				}

				/* disable manual override for all systems that rely on electronic stabilization */
				if (status.system_type == VEHICLE_TYPE_COAXIAL ||
				    status.system_type == VEHICLE_TYPE_HELICOPTER ||
				    status.system_type == VEHICLE_TYPE_TRICOPTER ||
				    status.system_type == VEHICLE_TYPE_QUADROTOR ||
				    status.system_type == VEHICLE_TYPE_HEXAROTOR ||
				    status.system_type == VEHICLE_TYPE_OCTOROTOR) {
					status.is_rotary_wing = true;

				} else {
					status.is_rotary_wing = false;
				}

				/* check and update system / component ID */
				param_get(_param_system_id, &(status.system_id));
				param_get(_param_component_id, &(status.component_id));
				status_changed = true;

				/* re-check RC calibration */
				rc_calibration_ok = (OK == rc_calibration_check(mavlink_fd));

				/* navigation parameters */
				param_get(_param_takeoff_alt, &takeoff_alt);
			}
		}

		orb_check(sp_man_sub, &updated);

		if (updated) {
			orb_copy(ORB_ID(manual_control_setpoint), sp_man_sub, &sp_man);
		}

		orb_check(sp_offboard_sub, &updated);

		if (updated) {
			orb_copy(ORB_ID(offboard_control_setpoint), sp_offboard_sub, &sp_offboard);
		}

		orb_check(sensor_sub, &updated);

		if (updated) {
			orb_copy(ORB_ID(sensor_combined), sensor_sub, &sensors);
		}

		orb_check(diff_pres_sub, &updated);

		if (updated) {
			orb_copy(ORB_ID(differential_pressure), diff_pres_sub, &diff_pres);
		}

		check_valid(diff_pres.timestamp, DIFFPRESS_TIMEOUT, true, &(status.condition_airspeed_valid), &status_changed);

		/* update safety topic */
		orb_check(safety_sub, &updated);

		if (updated) {
			orb_copy(ORB_ID(safety), safety_sub, &safety);

			// XXX this would be the right approach to do it, but do we *WANT* this?
			// /* disarm if safety is now on and still armed */
			// if (safety.safety_switch_available && !safety.safety_off) {
			// 	(void)arming_state_transition(&status, &safety, ARMING_STATE_STANDBY, &armed);
			// }
		}

		/* update global position estimate */
		orb_check(global_position_sub, &updated);

		if (updated) {
			/* position changed */
			orb_copy(ORB_ID(vehicle_global_position), global_position_sub, &global_position);
		}

		/* update condition_global_position_valid */
		check_valid(global_position.timestamp, POSITION_TIMEOUT, global_position.global_valid, &(status.condition_global_position_valid), &status_changed);

		/* update local position estimate */
		orb_check(local_position_sub, &updated);

		if (updated) {
			/* position changed */
			orb_copy(ORB_ID(vehicle_local_position), local_position_sub, &local_position);
		}

		/* update condition_local_position_valid and condition_local_altitude_valid */
		check_valid(local_position.timestamp, POSITION_TIMEOUT, local_position.xy_valid, &(status.condition_local_position_valid), &status_changed);
		check_valid(local_position.timestamp, POSITION_TIMEOUT, local_position.z_valid, &(status.condition_local_altitude_valid), &status_changed);

		static bool published_condition_landed_fw = false;
		if (status.is_rotary_wing && status.condition_local_altitude_valid) {
			if (status.condition_landed != local_position.landed) {
				status.condition_landed = local_position.landed;
				status_changed = true;
				published_condition_landed_fw = false; //make sure condition_landed is published again if the system type changes

				if (status.condition_landed) {
					mavlink_log_critical(mavlink_fd, "#audio: LANDED");

				} else {
					mavlink_log_critical(mavlink_fd, "#audio: IN AIR");
				}
			}
		} else {
			if (!published_condition_landed_fw) {
				status.condition_landed = false; // Fixedwing does not have a landing detector currently
				published_condition_landed_fw = true;
				status_changed = true;
			}
		}

		/* update battery status */
		orb_check(battery_sub, &updated);

		if (updated) {
			orb_copy(ORB_ID(battery_status), battery_sub, &battery);

			/* only consider battery voltage if system has been running 2s and battery voltage is valid */
			if (hrt_absolute_time() > start_time + 2000000 && battery.voltage_filtered_v > 0.0f) {
				status.battery_voltage = battery.voltage_filtered_v;
				status.battery_current = battery.current_a;
				status.condition_battery_voltage_valid = true;
				status.battery_remaining = battery_remaining_estimate_voltage(battery.voltage_filtered_v, battery.discharged_mah);
			}
		}

		/* update subsystem */
		orb_check(subsys_sub, &updated);

		if (updated) {
			orb_copy(ORB_ID(subsystem_info), subsys_sub, &info);

			warnx("subsystem changed: %d\n", (int)info.subsystem_type);

			/* mark / unmark as present */
			if (info.present) {
				status.onboard_control_sensors_present |= info.subsystem_type;

			} else {
				status.onboard_control_sensors_present &= ~info.subsystem_type;
			}

			/* mark / unmark as enabled */
			if (info.enabled) {
				status.onboard_control_sensors_enabled |= info.subsystem_type;

			} else {
				status.onboard_control_sensors_enabled &= ~info.subsystem_type;
			}

			/* mark / unmark as ok */
			if (info.ok) {
				status.onboard_control_sensors_health |= info.subsystem_type;

			} else {
				status.onboard_control_sensors_health &= ~info.subsystem_type;
			}

			status_changed = true;
		}

		if (counter % (1000000 / COMMANDER_MONITORING_INTERVAL) == 0) {
			/* compute system load */
			uint64_t interval_runtime = system_load.tasks[0].total_runtime - last_idle_time;

			if (last_idle_time > 0)
				status.load = 1.0f - ((float)interval_runtime / 1e6f);	//system load is time spent in non-idle

			last_idle_time = system_load.tasks[0].total_runtime;

			/* check if board is connected via USB */
			//struct stat statbuf;
			//on_usb_power = (stat("/dev/ttyACM0", &statbuf) == 0);
		}

		/* if battery voltage is getting lower, warn using buzzer, etc. */
		if (status.condition_battery_voltage_valid && status.battery_remaining < 0.25f && !low_battery_voltage_actions_done) {
			low_battery_voltage_actions_done = true;
			mavlink_log_critical(mavlink_fd, "#audio: WARNING: LOW BATTERY");
			status.battery_warning = VEHICLE_BATTERY_WARNING_LOW;
			status_changed = true;
			battery_tune_played = false;

		} else if (status.condition_battery_voltage_valid && status.battery_remaining < 0.1f && !critical_battery_voltage_actions_done && low_battery_voltage_actions_done) {
			/* critical battery voltage, this is rather an emergency, change state machine */
			critical_battery_voltage_actions_done = true;
			mavlink_log_critical(mavlink_fd, "#audio: EMERGENCY: CRITICAL BATTERY");
			status.battery_warning = VEHICLE_BATTERY_WARNING_CRITICAL;
			battery_tune_played = false;

			if (armed.armed) {
				arming_state_transition(&status, &safety, ARMING_STATE_ARMED_ERROR, &armed);

			} else {
				arming_state_transition(&status, &safety, ARMING_STATE_STANDBY_ERROR, &armed);
			}

			status_changed = true;
		}

		/* End battery voltage check */

		/* If in INIT state, try to proceed to STANDBY state */
		if (status.arming_state == ARMING_STATE_INIT && low_prio_task == LOW_PRIO_TASK_NONE) {
			// XXX check for sensors
			arming_state_transition(&status, &safety, ARMING_STATE_STANDBY, &armed);

		} else {
			// XXX: Add emergency stuff if sensors are lost
		}


		/*
		 * Check for valid position information.
		 *
		 * If the system has a valid position source from an onboard
		 * position estimator, it is safe to operate it autonomously.
		 * The flag_vector_flight_mode_ok flag indicates that a minimum
		 * set of position measurements is available.
		 */

		orb_check(gps_sub, &updated);

		if (updated) {
			orb_copy(ORB_ID(vehicle_gps_position), gps_sub, &gps_position);
			/* check if GPS fix is ok */
			float hdop_threshold_m = 4.0f;
			float vdop_threshold_m = 8.0f;

			/*
			 * If horizontal dilution of precision (hdop / eph)
			 * and vertical diluation of precision (vdop / epv)
			 * are below a certain threshold (e.g. 4 m), AND
			 * home position is not yet set AND the last GPS
			 * GPS measurement is not older than two seconds AND
			 * the system is currently not armed, set home
			 * position to the current position.
			 */

			if (!status.condition_home_position_valid && gps_position.fix_type >= 3 &&
			    (gps_position.eph_m < hdop_threshold_m) && (gps_position.epv_m < vdop_threshold_m) &&
			    (hrt_absolute_time() < gps_position.timestamp_position + POSITION_TIMEOUT) && !armed.armed
			    && global_position.global_valid) {

				/* copy position data to uORB home message, store it locally as well */
				home.lat = global_position.lat;
				home.lon = global_position.lon;
				home.alt = global_position.alt;

				warnx("home: lat = %.7f, lon = %.7f, alt = %.4f ", home.lat, home.lon, (double)home.alt);
				mavlink_log_info(mavlink_fd, "[cmd] home: %.7f, %.7f, %.4f", home.lat, home.lon, (double)home.alt);

				/* announce new home position */
				if (home_pub > 0) {
					orb_publish(ORB_ID(home_position), home_pub, &home);

				} else {
					home_pub = orb_advertise(ORB_ID(home_position), &home);
				}

				/* mark home position as set */
				status.condition_home_position_valid = true;
				tune_positive();
			}
		}

		/* start RC input check */
		if (sp_man.timestamp != 0 && hrt_absolute_time() < sp_man.timestamp + RC_TIMEOUT) {
			/* handle the case where RC signal was regained */
			if (!status.rc_signal_found_once) {
				status.rc_signal_found_once = true;
				mavlink_log_critical(mavlink_fd, "#audio: detected RC signal first time");
				status_changed = true;

			} else {
				if (status.rc_signal_lost) {
					mavlink_log_critical(mavlink_fd, "#audio: RC signal regained");
					status_changed = true;
				}
			}

			status.rc_signal_lost = false;

			transition_result_t res;	// store all transitions results here

			/* arm/disarm by RC */
			res = TRANSITION_NOT_CHANGED;

			/* check if left stick is in lower left position and we are in MANUAL or AUTO_READY mode or (ASSISTED mode and landed) -> disarm
			 * do it only for rotary wings */
			if (status.is_rotary_wing &&
			    (status.arming_state == ARMING_STATE_ARMED || status.arming_state == ARMING_STATE_ARMED_ERROR) &&
			    (status.main_state == MAIN_STATE_MANUAL || status.condition_landed) &&
			    sp_man.yaw < -STICK_ON_OFF_LIMIT && sp_man.throttle < STICK_THRUST_RANGE * 0.1f) {

				if (stick_off_counter > STICK_ON_OFF_COUNTER_LIMIT) {
					/* disarm to STANDBY if ARMED or to STANDBY_ERROR if ARMED_ERROR */
					arming_state_t new_arming_state = (status.arming_state == ARMING_STATE_ARMED ? ARMING_STATE_STANDBY : ARMING_STATE_STANDBY_ERROR);
					res = arming_state_transition(&status, &safety, new_arming_state, &armed);
					stick_off_counter = 0;

				} else {
					stick_off_counter++;
				}

			} else {
				stick_off_counter = 0;
			}

			/* check if left stick is in lower right position and we're in MANUAL mode -> arm */
			if (status.arming_state == ARMING_STATE_STANDBY &&
			    sp_man.yaw > STICK_ON_OFF_LIMIT && sp_man.throttle < STICK_THRUST_RANGE * 0.1f) {
				if (stick_on_counter > STICK_ON_OFF_COUNTER_LIMIT) {
					if (safety.safety_switch_available && !safety.safety_off) {
						print_reject_arm("NOT ARMING: Press safety switch first.");

					} else if (status.main_state != MAIN_STATE_MANUAL) {
						print_reject_arm("NOT ARMING: Switch to MANUAL mode first.");

					} else {
						res = arming_state_transition(&status, &safety, ARMING_STATE_ARMED, &armed);
					}

					stick_on_counter = 0;

				} else {
					stick_on_counter++;
				}

			} else {
				stick_on_counter = 0;
			}

			if (res == TRANSITION_CHANGED) {
				if (status.arming_state == ARMING_STATE_ARMED) {
					mavlink_log_info(mavlink_fd, "[cmd] ARMED by RC");

				} else {
					mavlink_log_info(mavlink_fd, "[cmd] DISARMED by RC");
				}

			} else if (res == TRANSITION_DENIED) {
				/* DENIED here indicates bug in the commander */
				mavlink_log_critical(mavlink_fd, "ERROR: arming state transition denied");
			}

			if (status.failsafe_state != FAILSAFE_STATE_NORMAL) {
				/* recover from failsafe */
				transition_result_t res = failsafe_state_transition(&status, FAILSAFE_STATE_NORMAL);
			}

			/* fill status according to mode switches */
			check_mode_switches(&sp_man, &status);

			/* evaluate the main state machine according to mode switches */
			res = set_main_state_rc(&status);

			if (res == TRANSITION_CHANGED) {
				tune_positive();

			} else if (res == TRANSITION_DENIED) {
				/* DENIED here indicates bug in the commander */
				mavlink_log_critical(mavlink_fd, "ERROR: main state transition denied");
			}

		} else {
			if (!status.rc_signal_lost) {
				mavlink_log_critical(mavlink_fd, "#audio: CRITICAL: RC SIGNAL LOST");
				status.rc_signal_lost = true;
				status_changed = true;
			}

			if (armed.armed) {
				if (status.main_state == MAIN_STATE_AUTO) {
					/* check if AUTO mode still allowed */
					transition_result_t res = main_state_transition(&status, MAIN_STATE_AUTO);

					if (res == TRANSITION_DENIED) {
						/* AUTO mode denied, don't try RTL, switch to failsafe state LAND */
						res = failsafe_state_transition(&status, FAILSAFE_STATE_LAND);

						if (res == TRANSITION_DENIED) {
							/* LAND not allowed, set TERMINATION state */
							transition_result_t res = failsafe_state_transition(&status, FAILSAFE_STATE_TERMINATION);
						}
					}

				} else {
					/* failsafe for manual modes */
					transition_result_t res = failsafe_state_transition(&status, FAILSAFE_STATE_RTL);

					if (res == TRANSITION_DENIED) {
						/* RTL not allowed (no global position estimate), try LAND */
						res = failsafe_state_transition(&status, FAILSAFE_STATE_LAND);

						if (res == TRANSITION_DENIED) {
							/* LAND not allowed, set TERMINATION state */
							res = failsafe_state_transition(&status, FAILSAFE_STATE_TERMINATION);
						}
					}
				}

			} else {
				if (status.failsafe_state != FAILSAFE_STATE_NORMAL) {
					/* reset failsafe when disarmed */
					transition_result_t res = failsafe_state_transition(&status, FAILSAFE_STATE_NORMAL);
				}
			}
		}

		// TODO remove this hack
		/* flight termination in manual mode if assisted switch is on easy position */
		if (!status.is_rotary_wing && armed.armed && status.main_state == MAIN_STATE_MANUAL && sp_man.assisted_switch > STICK_ON_OFF_LIMIT) {
			if (TRANSITION_CHANGED == failsafe_state_transition(&status, FAILSAFE_STATE_TERMINATION)) {
				tune_positive();
			}
		}

		/* handle commands last, as the system needs to be updated to handle them */
		orb_check(cmd_sub, &updated);

		if (updated) {
			/* got command */
			orb_copy(ORB_ID(vehicle_command), cmd_sub, &cmd);

			/* handle it */
			if (handle_command(&status, &safety, &cmd, &armed))
				status_changed = true;
		}

		/* check which state machines for changes, clear "changed" flag */
		bool arming_state_changed = check_arming_state_changed();
		bool main_state_changed = check_main_state_changed();
		bool failsafe_state_changed = check_failsafe_state_changed();

		hrt_abstime t1 = hrt_absolute_time();

		/* print new state */
		if (arming_state_changed) {
			status_changed = true;
			mavlink_log_info(mavlink_fd, "[cmd] arming state: %s", arming_states_str[status.arming_state]);
		}

		if (main_state_changed) {
			status_changed = true;
			mavlink_log_info(mavlink_fd, "[cmd] main state: %s", main_states_str[status.main_state]);
		}

		if (failsafe_state_changed) {
			status_changed = true;
			mavlink_log_info(mavlink_fd, "[cmd] failsafe state: %s", failsafe_states_str[status.failsafe_state]);
		}

		/* publish states (armed, control mode, vehicle status) at least with 5 Hz */
		if (counter % (200000 / COMMANDER_MONITORING_INTERVAL) == 0 || status_changed) {
			set_control_mode();
			control_mode.timestamp = t1;
			orb_publish(ORB_ID(vehicle_control_mode), control_mode_pub, &control_mode);

			status.timestamp = t1;
			orb_publish(ORB_ID(vehicle_status), status_pub, &status);

			armed.timestamp = t1;
			orb_publish(ORB_ID(actuator_armed), armed_pub, &armed);
		}

		/* play arming and battery warning tunes */
		if (!arm_tune_played && armed.armed && (!safety.safety_switch_available || (safety.safety_switch_available && safety.safety_off))) {
			/* play tune when armed */
			if (tune_arm() == OK)
				arm_tune_played = true;

		} else if (status.battery_warning == VEHICLE_BATTERY_WARNING_LOW) {
			/* play tune on battery warning */
			if (tune_low_bat() == OK)
				battery_tune_played = true;

		} else if (status.battery_warning == VEHICLE_BATTERY_WARNING_CRITICAL) {
			/* play tune on battery critical */
			if (tune_critical_bat() == OK)
				battery_tune_played = true;

		} else if (battery_tune_played) {
			tune_stop();
			battery_tune_played = false;
		}

		/* reset arm_tune_played when disarmed */
		if (status.arming_state != ARMING_STATE_ARMED || (safety.safety_switch_available && !safety.safety_off)) {
			arm_tune_played = false;
		}

		fflush(stdout);
		counter++;

		int blink_state = blink_msg_state();

		if (blink_state > 0) {
			/* blinking LED message, don't touch LEDs */
			if (blink_state == 2) {
				/* blinking LED message completed, restore normal state */
				control_status_leds(&status, &armed, true);
			}

		} else {
			/* normal state */
			control_status_leds(&status, &armed, status_changed);
		}

		status_changed = false;

		usleep(COMMANDER_MONITORING_INTERVAL);
	}

	/* wait for threads to complete */
	ret = pthread_join(commander_low_prio_thread, NULL);

	if (ret) {
		warn("join failed: %d", ret);
	}

	rgbled_set_mode(RGBLED_MODE_OFF);

	/* close fds */
	led_deinit();
	buzzer_deinit();
	close(sp_man_sub);
	close(sp_offboard_sub);
	close(local_position_sub);
	close(global_position_sub);
	close(gps_sub);
	close(sensor_sub);
	close(safety_sub);
	close(cmd_sub);
	close(subsys_sub);
	close(diff_pres_sub);
	close(param_changed_sub);
	close(battery_sub);

	thread_running = false;

	return 0;
}

void
check_valid(hrt_abstime timestamp, hrt_abstime timeout, bool valid_in, bool *valid_out, bool *changed)
{
	hrt_abstime t = hrt_absolute_time();
	bool valid_new = (t < timestamp + timeout && t > timeout && valid_in);

	if (*valid_out != valid_new) {
		*valid_out = valid_new;
		*changed = true;
	}
}

void
control_status_leds(vehicle_status_s *status, const actuator_armed_s *actuator_armed, bool changed)
{
	/* driving rgbled */
	if (changed) {
		bool set_normal_color = false;

		/* set mode */
		if (status->arming_state == ARMING_STATE_ARMED) {
			rgbled_set_mode(RGBLED_MODE_ON);
			set_normal_color = true;

		} else if (status->arming_state == ARMING_STATE_ARMED_ERROR) {
			rgbled_set_mode(RGBLED_MODE_BLINK_FAST);
			rgbled_set_color(RGBLED_COLOR_RED);

		} else if (status->arming_state == ARMING_STATE_STANDBY) {
			rgbled_set_mode(RGBLED_MODE_BREATHE);
			set_normal_color = true;

		} else {	// STANDBY_ERROR and other states
			rgbled_set_mode(RGBLED_MODE_BLINK_NORMAL);
			rgbled_set_color(RGBLED_COLOR_RED);
		}

		if (set_normal_color) {
			/* set color */
			if (status->battery_warning != VEHICLE_BATTERY_WARNING_NONE) {
				if (status->battery_warning == VEHICLE_BATTERY_WARNING_LOW) {
					rgbled_set_color(RGBLED_COLOR_AMBER);
				}

				/* VEHICLE_BATTERY_WARNING_CRITICAL handled as ARMING_STATE_ARMED_ERROR / ARMING_STATE_STANDBY_ERROR */

			} else {
				if (status->condition_local_position_valid) {
					rgbled_set_color(RGBLED_COLOR_GREEN);

				} else {
					rgbled_set_color(RGBLED_COLOR_BLUE);
				}
			}
		}
	}

#ifdef CONFIG_ARCH_BOARD_PX4FMU_V1

	/* this runs at around 20Hz, full cycle is 16 ticks = 10/16Hz */
	if (actuator_armed->armed) {
		/* armed, solid */
		led_on(LED_BLUE);

	} else if (actuator_armed->ready_to_arm) {
		/* ready to arm, blink at 1Hz */
		if (leds_counter % 20 == 0)
			led_toggle(LED_BLUE);

	} else {
		/* not ready to arm, blink at 10Hz */
		if (leds_counter % 2 == 0)
			led_toggle(LED_BLUE);
	}

#endif

	/* give system warnings on error LED, XXX maybe add memory usage warning too */
	if (status->load > 0.95f) {
		if (leds_counter % 2 == 0)
			led_toggle(LED_AMBER);

	} else {
		led_off(LED_AMBER);
	}

	leds_counter++;
}

void
check_mode_switches(struct manual_control_setpoint_s *sp_man, struct vehicle_status_s *status)
{
	/* main mode switch */
	if (!isfinite(sp_man->mode_switch)) {
<<<<<<< HEAD
		warnx("mode sw not finite");
		status->mode_switch = MODE_SWITCH_MANUAL;
=======
		/* default to manual if signal is invalid */
		current_status->mode_switch = MODE_SWITCH_MANUAL;
>>>>>>> e1356f69

	} else if (sp_man->mode_switch > STICK_ON_OFF_LIMIT) {
		status->mode_switch = MODE_SWITCH_AUTO;

	} else if (sp_man->mode_switch < -STICK_ON_OFF_LIMIT) {
		status->mode_switch = MODE_SWITCH_MANUAL;

	} else {
		status->mode_switch = MODE_SWITCH_ASSISTED;
	}

	/* return switch */
	if (!isfinite(sp_man->return_switch)) {
		status->return_switch = RETURN_SWITCH_NONE;

	} else if (sp_man->return_switch > STICK_ON_OFF_LIMIT) {
		status->return_switch = RETURN_SWITCH_RETURN;

	} else {
		status->return_switch = RETURN_SWITCH_NORMAL;
	}

	/* assisted switch */
	if (!isfinite(sp_man->assisted_switch)) {
		status->assisted_switch = ASSISTED_SWITCH_SEATBELT;

	} else if (sp_man->assisted_switch > STICK_ON_OFF_LIMIT) {
		status->assisted_switch = ASSISTED_SWITCH_EASY;

	} else {
		status->assisted_switch = ASSISTED_SWITCH_SEATBELT;
	}

	/* mission switch  */
	if (!isfinite(sp_man->mission_switch)) {
		status->mission_switch = MISSION_SWITCH_NONE;

	} else if (sp_man->mission_switch > STICK_ON_OFF_LIMIT) {
		status->mission_switch = MISSION_SWITCH_LOITER;

	} else {
		status->mission_switch = MISSION_SWITCH_MISSION;
	}
}

transition_result_t
set_main_state_rc(struct vehicle_status_s *status)
{
	/* set main state according to RC switches */
	transition_result_t res = TRANSITION_DENIED;

	switch (status->mode_switch) {
	case MODE_SWITCH_MANUAL:
		res = main_state_transition(status, MAIN_STATE_MANUAL);
		// TRANSITION_DENIED is not possible here
		break;

	case MODE_SWITCH_ASSISTED:
		if (status->assisted_switch == ASSISTED_SWITCH_EASY) {
			res = main_state_transition(status, MAIN_STATE_EASY);

			if (res != TRANSITION_DENIED)
				break;	// changed successfully or already in this state

			// else fallback to SEATBELT
			print_reject_mode("EASY");
		}

		res = main_state_transition(status, MAIN_STATE_SEATBELT);

		if (res != TRANSITION_DENIED)
			break;	// changed successfully or already in this mode

		if (status->assisted_switch != ASSISTED_SWITCH_EASY)	// don't print both messages
			print_reject_mode("SEATBELT");

		// else fallback to MANUAL
		res = main_state_transition(status, MAIN_STATE_MANUAL);
		// TRANSITION_DENIED is not possible here
		break;

	case MODE_SWITCH_AUTO:
		res = main_state_transition(status, MAIN_STATE_AUTO);

		if (res != TRANSITION_DENIED)
			break;	// changed successfully or already in this state

		// else fallback to SEATBELT (EASY likely will not work too)
		print_reject_mode("AUTO");
		res = main_state_transition(status, MAIN_STATE_SEATBELT);

		if (res != TRANSITION_DENIED)
			break;	// changed successfully or already in this state

		// else fallback to MANUAL
		res = main_state_transition(status, MAIN_STATE_MANUAL);
		// TRANSITION_DENIED is not possible here
		break;

	default:
		break;
	}

	return res;
}

void
set_control_mode()
{
	/* set vehicle_control_mode according to main state and failsafe state */
	control_mode.flag_armed = armed.armed;
	control_mode.flag_external_manual_override_ok = !status.is_rotary_wing;
	control_mode.flag_system_hil_enabled = status.hil_state == HIL_STATE_ON;

	control_mode.flag_control_termination_enabled = false;

	/* set this flag when navigator should act */
	bool navigator_enabled = false;

	switch (status.failsafe_state) {
	case FAILSAFE_STATE_NORMAL:
		switch (status.main_state) {
		case MAIN_STATE_MANUAL:
			control_mode.flag_control_manual_enabled = true;
			control_mode.flag_control_auto_enabled = false;
			control_mode.flag_control_rates_enabled = status.is_rotary_wing;
			control_mode.flag_control_attitude_enabled = status.is_rotary_wing;
			control_mode.flag_control_altitude_enabled = false;
			control_mode.flag_control_climb_rate_enabled = false;
			control_mode.flag_control_position_enabled = false;
			control_mode.flag_control_velocity_enabled = false;
			break;

		case MAIN_STATE_SEATBELT:
			control_mode.flag_control_manual_enabled = true;
			control_mode.flag_control_auto_enabled = false;
			control_mode.flag_control_rates_enabled = true;
			control_mode.flag_control_attitude_enabled = true;
			control_mode.flag_control_altitude_enabled = true;
			control_mode.flag_control_climb_rate_enabled = true;
			control_mode.flag_control_position_enabled = false;
			control_mode.flag_control_velocity_enabled = false;
			break;

		case MAIN_STATE_EASY:
			control_mode.flag_control_manual_enabled = true;
			control_mode.flag_control_auto_enabled = false;
			control_mode.flag_control_rates_enabled = true;
			control_mode.flag_control_attitude_enabled = true;
			control_mode.flag_control_altitude_enabled = true;
			control_mode.flag_control_climb_rate_enabled = true;
			control_mode.flag_control_position_enabled = true;
			control_mode.flag_control_velocity_enabled = true;
			break;

		case MAIN_STATE_AUTO:
			navigator_enabled = true;

		default:
			break;
		}

		break;

	case FAILSAFE_STATE_RTL:
		navigator_enabled = true;
		break;

	case FAILSAFE_STATE_LAND:
		navigator_enabled = true;
		break;

	case FAILSAFE_STATE_TERMINATION:
		/* disable all controllers on termination */
		control_mode.flag_control_manual_enabled = false;
		control_mode.flag_control_auto_enabled = false;
		control_mode.flag_control_rates_enabled = false;
		control_mode.flag_control_attitude_enabled = false;
		control_mode.flag_control_position_enabled = false;
		control_mode.flag_control_velocity_enabled = false;
		control_mode.flag_control_altitude_enabled = false;
		control_mode.flag_control_climb_rate_enabled = false;
		control_mode.flag_control_termination_enabled = true;
		break;

	default:
		break;
	}

	/* navigator has control, set control mode flags according to nav state*/
	if (navigator_enabled) {
		control_mode.flag_control_manual_enabled = false;
		control_mode.flag_control_auto_enabled = true;
		control_mode.flag_control_rates_enabled = true;
		control_mode.flag_control_attitude_enabled = true;
		control_mode.flag_control_position_enabled = true;
		control_mode.flag_control_velocity_enabled = true;
		control_mode.flag_control_altitude_enabled = true;
		control_mode.flag_control_climb_rate_enabled = true;
	}
}

void
print_reject_mode(const char *msg)
{
	hrt_abstime t = hrt_absolute_time();

	if (t - last_print_mode_reject_time > PRINT_MODE_REJECT_INTERVAL) {
		last_print_mode_reject_time = t;
		char s[80];
		sprintf(s, "#audio: warning: reject %s", msg);
		mavlink_log_critical(mavlink_fd, s);
		tune_negative();
	}
}

void
print_reject_arm(const char *msg)
{
	hrt_abstime t = hrt_absolute_time();

	if (t - last_print_mode_reject_time > PRINT_MODE_REJECT_INTERVAL) {
		last_print_mode_reject_time = t;
		char s[80];
		sprintf(s, "#audio: %s", msg);
		mavlink_log_critical(mavlink_fd, s);
		tune_negative();
	}
}

void answer_command(struct vehicle_command_s &cmd, enum VEHICLE_CMD_RESULT result)
{
	switch (result) {
	case VEHICLE_CMD_RESULT_ACCEPTED:
			tune_positive();
		break;

	case VEHICLE_CMD_RESULT_DENIED:
		mavlink_log_critical(mavlink_fd, "#audio: command denied: %u", cmd.command);
		tune_negative();
		break;

	case VEHICLE_CMD_RESULT_FAILED:
		mavlink_log_critical(mavlink_fd, "#audio: command failed: %u", cmd.command);
		tune_negative();
		break;

	case VEHICLE_CMD_RESULT_TEMPORARILY_REJECTED:
		mavlink_log_critical(mavlink_fd, "#audio: command temporarily rejected: %u", cmd.command);
		tune_negative();
		break;

	case VEHICLE_CMD_RESULT_UNSUPPORTED:
		mavlink_log_critical(mavlink_fd, "#audio: command unsupported: %u", cmd.command);
		tune_negative();
		break;

	default:
		break;
	}
}

void *commander_low_prio_loop(void *arg)
{
	/* Set thread name */
	prctl(PR_SET_NAME, "commander_low_prio", getpid());

	/* Subscribe to command topic */
	int cmd_sub = orb_subscribe(ORB_ID(vehicle_command));
	struct vehicle_command_s cmd;
	memset(&cmd, 0, sizeof(cmd));

	/* wakeup source(s) */
	struct pollfd fds[1];

	/* use the gyro to pace output - XXX BROKEN if we are using the L3GD20 */
	fds[0].fd = cmd_sub;
	fds[0].events = POLLIN;

	while (!thread_should_exit) {
		/* wait for up to 200ms for data */
		int pret = poll(&fds[0], (sizeof(fds) / sizeof(fds[0])), 200);

		/* timed out - periodic check for thread_should_exit, etc. */
		if (pret == 0)
			continue;

		/* this is undesirable but not much we can do - might want to flag unhappy status */
		if (pret < 0) {
			warn("poll error %d, %d", pret, errno);
			continue;
		}

		/* if we reach here, we have a valid command */
		orb_copy(ORB_ID(vehicle_command), cmd_sub, &cmd);

		/* ignore commands the high-prio loop handles */
		if (cmd.command == VEHICLE_CMD_DO_SET_MODE ||
		    cmd.command == VEHICLE_CMD_COMPONENT_ARM_DISARM ||
		    cmd.command == VEHICLE_CMD_NAV_TAKEOFF ||
		    cmd.command == VEHICLE_CMD_DO_SET_SERVO)
			continue;

		/* only handle low-priority commands here */
		switch (cmd.command) {

		case VEHICLE_CMD_PREFLIGHT_REBOOT_SHUTDOWN:
			if (is_safe(&status, &safety, &armed)) {

				if (((int)(cmd.param1)) == 1) {
					answer_command(cmd, VEHICLE_CMD_RESULT_ACCEPTED);
					usleep(100000);
					/* reboot */
					systemreset(false);

				} else if (((int)(cmd.param1)) == 3) {
					answer_command(cmd, VEHICLE_CMD_RESULT_ACCEPTED);
					usleep(100000);
					/* reboot to bootloader */
					systemreset(true);

				} else {
					answer_command(cmd, VEHICLE_CMD_RESULT_DENIED);
				}

			} else {
				answer_command(cmd, VEHICLE_CMD_RESULT_DENIED);
			}

			break;

		case VEHICLE_CMD_PREFLIGHT_CALIBRATION: {

				int calib_ret = ERROR;

				/* try to go to INIT/PREFLIGHT arming state */

				// XXX disable interrupts in arming_state_transition
				if (TRANSITION_DENIED == arming_state_transition(&status, &safety, ARMING_STATE_INIT, &armed)) {
					answer_command(cmd, VEHICLE_CMD_RESULT_DENIED);
					break;
				}

				if ((int)(cmd.param1) == 1) {
					/* gyro calibration */
					answer_command(cmd, VEHICLE_CMD_RESULT_ACCEPTED);
					calib_ret = do_gyro_calibration(mavlink_fd);

				} else if ((int)(cmd.param2) == 1) {
					/* magnetometer calibration */
					answer_command(cmd, VEHICLE_CMD_RESULT_ACCEPTED);
					calib_ret = do_mag_calibration(mavlink_fd);

				} else if ((int)(cmd.param3) == 1) {
					/* zero-altitude pressure calibration */
					answer_command(cmd, VEHICLE_CMD_RESULT_DENIED);

				} else if ((int)(cmd.param4) == 1) {
					/* RC calibration */
					answer_command(cmd, VEHICLE_CMD_RESULT_ACCEPTED);
					calib_ret = do_rc_calibration(mavlink_fd);

				} else if ((int)(cmd.param5) == 1) {
					/* accelerometer calibration */
					answer_command(cmd, VEHICLE_CMD_RESULT_ACCEPTED);
					calib_ret = do_accel_calibration(mavlink_fd);

				} else if ((int)(cmd.param6) == 1) {
					/* airspeed calibration */
					answer_command(cmd, VEHICLE_CMD_RESULT_ACCEPTED);
					calib_ret = do_airspeed_calibration(mavlink_fd);
				}

				if (calib_ret == OK)
					tune_positive();
				else
					tune_negative();

				arming_state_transition(&status, &safety, ARMING_STATE_STANDBY, &armed);

				break;
			}

		case VEHICLE_CMD_PREFLIGHT_STORAGE: {

				if (((int)(cmd.param1)) == 0) {
					int ret = param_load_default();

					if (ret == OK) {
						mavlink_log_info(mavlink_fd, "[cmd] parameters loaded");
						answer_command(cmd, VEHICLE_CMD_RESULT_ACCEPTED);

					} else {
						mavlink_log_critical(mavlink_fd, "#audio: parameters load ERROR");

						/* convenience as many parts of NuttX use negative errno */
						if (ret < 0)
							ret = -ret;

						if (ret < 1000)
							mavlink_log_critical(mavlink_fd, "#audio: %s", strerror(ret));

						answer_command(cmd, VEHICLE_CMD_RESULT_FAILED);
					}

				} else if (((int)(cmd.param1)) == 1) {
					int ret = param_save_default();

					if (ret == OK) {
						mavlink_log_info(mavlink_fd, "[cmd] parameters saved");
						answer_command(cmd, VEHICLE_CMD_RESULT_ACCEPTED);

					} else {
						mavlink_log_critical(mavlink_fd, "#audio: parameters save error");

						/* convenience as many parts of NuttX use negative errno */
						if (ret < 0)
							ret = -ret;

						if (ret < 1000)
							mavlink_log_critical(mavlink_fd, "#audio: %s", strerror(ret));

						answer_command(cmd, VEHICLE_CMD_RESULT_FAILED);
					}
				}

				break;
			}

		default:
			/* don't answer on unsupported commands, it will be done in main loop */
			break;
		}

		/* send any requested ACKs */
		if (cmd.confirmation > 0 && cmd.command != VEHICLE_CMD_DO_SET_MODE
		    && cmd.command != VEHICLE_CMD_COMPONENT_ARM_DISARM) {
			/* send acknowledge command */
			// XXX TODO
		}
	}

	close(cmd_sub);

	return NULL;
}<|MERGE_RESOLUTION|>--- conflicted
+++ resolved
@@ -1475,13 +1475,8 @@
 {
 	/* main mode switch */
 	if (!isfinite(sp_man->mode_switch)) {
-<<<<<<< HEAD
-		warnx("mode sw not finite");
+		/* default to manual if signal is invalid */
 		status->mode_switch = MODE_SWITCH_MANUAL;
-=======
-		/* default to manual if signal is invalid */
-		current_status->mode_switch = MODE_SWITCH_MANUAL;
->>>>>>> e1356f69
 
 	} else if (sp_man->mode_switch > STICK_ON_OFF_LIMIT) {
 		status->mode_switch = MODE_SWITCH_AUTO;
